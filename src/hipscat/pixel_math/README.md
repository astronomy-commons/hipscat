--- conflicted
+++ resolved
@@ -189,19 +189,8 @@
 - convert the boundary coordinates into [homogeneous coordinates](https://en.wikipedia.org/wiki/Homogeneous_coordinates).
 - apply the affine transform to the now homogeneous coordinates.
 - build the polygon(s) and wcs object(s) for the now transformed points.
-<<<<<<< HEAD
-<<<<<<< HEAD
-=======
-=======
->>>>>>> 1882f3ba
-
 ### check_margin_bounds
 Given a set of ra and dec coordinates as well as a list of `regions.PolygonPixelRegion` and `astropy.wcs.WCS` tuples (see `get_margin_bounds_and_wcs` above), return a 1-dimmensional array of booleans on whether a given ra and dec coordinate pair are contained within any of the given bounding boxes.
 
 #### Implementation
-<<<<<<< HEAD
-For ever entry into `poly_and_wcs`, we convert our set of coordinates into pixel values using the `astropy.wcs.utils.skycoord_to_pixel` function then use the built in `contains` function to return the list of bound checks.
->>>>>>> 0b0c2f0 (add check_margin_bounds)
-=======
-For ever entry into `poly_and_wcs`, we convert our set of coordinates into pixel values using the `astropy.wcs.utils.skycoord_to_pixel` function then use the built in `contains` function to return the list of bound checks.
->>>>>>> 1882f3ba
+For ever entry into `poly_and_wcs`, we convert our set of coordinates into pixel values using the `astropy.wcs.utils.skycoord_to_pixel` function then use the built in `contains` function to return the list of bound checks.