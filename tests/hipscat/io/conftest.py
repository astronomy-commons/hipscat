"""Set of convenience methods for testing file contents"""

import re

import pyarrow as pa
import pytest

from hipscat.io.file_io.file_io import load_text_file
<<<<<<< HEAD
from hipscat.io.file_io.file_pointer import FilePointer, does_file_or_directory_exist, get_fs
=======
from hipscat.io.file_io.file_pointer import does_file_or_directory_exist
>>>>>>> f811ab32

# pylint: disable=missing-function-docstring, redefined-outer-name


@pytest.fixture
def assert_text_file_matches():
<<<<<<< HEAD
    def assert_text_file_matches(expected_lines, file_name, storage_options: dict = {}):
=======
    def assert_text_file_matches(expected_lines, file_name, storage_options: dict = None):
>>>>>>> f811ab32
        """Convenience method to read a text file and compare the contents, line for line.

        When file contents get even a little bit big, it can be difficult to see
        the difference between an actual file and the expected contents without
        increased testing verbosity. This helper compares files line-by-line,
        using the provided strings or regular expressions.

        Notes:
            Because we check strings as regular expressions, you may need to escape some
            contents of `expected_lines`.

        Args:
            expected_lines(:obj:`string array`) list of strings, formatted as regular expressions.
            file_name (str): fully-specified path of the file to read
            storage_options (dict): dictionary of filesystem storage options
        """
        assert does_file_or_directory_exist(
            file_name, storage_options=storage_options
        ), f"file not found [{file_name}]"
        contents = load_text_file(file_name, storage_options=storage_options)

        assert len(expected_lines) == len(
            contents
        ), f"files not the same length ({len(contents)} vs {len(expected_lines)})"
        for i, expected in enumerate(expected_lines):
            assert re.match(expected, contents[i]), (
                f"files do not match at line {i+1} " f"(actual: [{contents[i]}] vs expected: [{expected}])"
            )

    return assert_text_file_matches


@pytest.fixture
def basic_catalog_parquet_metadata():
    return pa.schema(
        [
            pa.field("id", pa.int64()),
            pa.field("ra", pa.float64()),
            pa.field("dec", pa.float64()),
            pa.field("ra_error", pa.int64()),
            pa.field("dec_error", pa.int64()),
            pa.field("__index_level_0__", pa.int64()),
        ]
    )<|MERGE_RESOLUTION|>--- conflicted
+++ resolved
@@ -6,22 +6,14 @@
 import pytest
 
 from hipscat.io.file_io.file_io import load_text_file
-<<<<<<< HEAD
-from hipscat.io.file_io.file_pointer import FilePointer, does_file_or_directory_exist, get_fs
-=======
 from hipscat.io.file_io.file_pointer import does_file_or_directory_exist
->>>>>>> f811ab32
 
 # pylint: disable=missing-function-docstring, redefined-outer-name
 
 
 @pytest.fixture
 def assert_text_file_matches():
-<<<<<<< HEAD
-    def assert_text_file_matches(expected_lines, file_name, storage_options: dict = {}):
-=======
     def assert_text_file_matches(expected_lines, file_name, storage_options: dict = None):
->>>>>>> f811ab32
         """Convenience method to read a text file and compare the contents, line for line.
 
         When file contents get even a little bit big, it can be difficult to see
