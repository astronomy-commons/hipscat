"""Tests of file IO (reads and writes)"""

import os
import shutil

import hipscat.io.file_io as file_io
import hipscat.io.write_metadata as io
import hipscat.pixel_math as hist
import numpy.testing as npt
import pandas as pd
import pyarrow as pa
import pyarrow.parquet as pq
import pytest
<<<<<<< HEAD

import hipscat.io.write_metadata as io
import hipscat.pixel_math as hist
from hipscat.io import file_io
=======
>>>>>>> e8eafea9
from hipscat.pixel_math.healpix_pixel import HealpixPixel


def test_write_json_file(assert_text_file_matches, tmp_path):
    """Test of arbitrary json dictionary with strings and numbers"""

    expected_lines = [
        "{\n",
        '    "first_english": "a",',
        '    "first_greek": "alpha",',
        '    "first_number": 1,',
        r'    "first_five_fib": \[',
        "        1,",
        "        1,",
        "        2,",
        "        3,",
        "        5",
        "    ]",
        "}",
    ]

    dictionary = {}
    dictionary["first_english"] = "a"
    dictionary["first_greek"] = "alpha"
    dictionary["first_number"] = 1
    dictionary["first_five_fib"] = [1, 1, 2, 3, 5]

    json_filename = os.path.join(tmp_path, "dictionary.json")
    io.write_json_file(dictionary, json_filename)
    assert_text_file_matches(expected_lines, json_filename)


def test_write_catalog_info(assert_text_file_matches, tmp_path, catalog_info):
    """Test that we accurately write out catalog metadata"""
    catalog_base_dir = os.path.join(tmp_path, "test_name")
    os.makedirs(catalog_base_dir)
    expected_lines = [
        "{",
        '    "catalog_name": "test_name",',
        '    "catalog_type": "object",',
        '    "total_rows": 10,',
        '    "epoch": "J2000",',
        '    "ra_column": "ra",',
<<<<<<< HEAD
        '    "dec_column": "dec",',
        '    "total_rows": 131',
=======
        '    "dec_column": "dec"',
>>>>>>> e8eafea9
        "}",
    ]

    io.write_catalog_info(dataset_info=catalog_info, catalog_base_dir=catalog_base_dir)
    metadata_filename = os.path.join(catalog_base_dir, "catalog_info.json")
    assert_text_file_matches(expected_lines, metadata_filename)


def test_write_provenance_info(assert_text_file_matches, tmp_path, catalog_info):
    """Test that we accurately write out tool-provided generation metadata"""
    catalog_base_dir = os.path.join(tmp_path, "test_name")
    os.makedirs(catalog_base_dir)
    expected_lines = [
        "{",
        '    "catalog_name": "test_name",',
        '    "catalog_type": "object",',
        '    "total_rows": 10,',
        '    "epoch": "J2000",',
        '    "ra_column": "ra",',
        '    "dec_column": "dec",',
        r'    "version": ".*",',  # version matches digits
        r'    "generation_date": "[.\d]+",',  # date matches date format
        '    "tool_args": {',
        '        "tool_name": "hipscat-import",',
        '        "tool_version": "1.0.0",',
        r'        "input_file_names": \[',
        '            "file1",',
        '            "file2",',
        '            "file3"',
        "        ]",
        "    }",
        "}",
    ]

    tool_args = {
        "tool_name": "hipscat-import",
        "tool_version": "1.0.0",
        "input_file_names": ["file1", "file2", "file3"],
    }

    io.write_provenance_info(catalog_base_dir=catalog_base_dir, dataset_info=catalog_info, tool_args=tool_args)
    metadata_filename = os.path.join(catalog_base_dir, "provenance_info.json")
    assert_text_file_matches(expected_lines, metadata_filename)


def test_write_partition_info_healpix_pixel_map(assert_text_file_matches, tmp_path):
    """Test that we accurately write out the partition stats for overloaded input"""
    catalog_base_dir = os.path.join(tmp_path, "test_name")
    os.makedirs(catalog_base_dir)
    expected_lines = [
        "Norder,Dir,Npix,num_rows",
        "0,0,11,131",
    ]
    pixel_map = {HealpixPixel(0, 11): (131, [11])}
    io.write_partition_info(catalog_base_dir, destination_healpix_pixel_map=pixel_map)
    metadata_filename = os.path.join(catalog_base_dir, "partition_info.csv")
    assert_text_file_matches(expected_lines, metadata_filename)

    expected_lines = [
        "Norder,Dir,Npix,num_rows",
        "1,0,44,51",
        "1,0,45,29",
        "1,0,46,51",
    ]
    pixel_map = {
        HealpixPixel(1, 44): (51, [44]),
        HealpixPixel(1, 45): (29, [45]),
        HealpixPixel(1, 46): (51, [46]),
    }
    io.write_partition_info(catalog_base_dir, destination_healpix_pixel_map=pixel_map)
    metadata_filename = os.path.join(catalog_base_dir, "partition_info.csv")
    assert_text_file_matches(expected_lines, metadata_filename)


def test_write_partition_info_float(assert_text_file_matches, tmp_path):
    """Test that we accurately write out the individual partition stats
    even when the input is floats instead of ints"""
    catalog_base_dir = os.path.join(tmp_path, "test_name")
    os.makedirs(catalog_base_dir)
    expected_lines = [
        "Norder,Dir,Npix,num_rows",
        "0,0,11,131",
    ]
    pixel_map = {HealpixPixel(0.0, 11.0): (131, [44.0, 45.0, 46.0])}
    io.write_partition_info(catalog_base_dir, pixel_map)
    metadata_filename = os.path.join(catalog_base_dir, "partition_info.csv")
    assert_text_file_matches(expected_lines, metadata_filename)


def test_write_parquet_metadata(
    tmp_path, small_sky_dir, basic_catalog_parquet_metadata
):
    """Copy existing catalog and create new metadata files for it"""
    catalog_base_dir = os.path.join(tmp_path, "catalog")
    shutil.copytree(
        small_sky_dir,
        catalog_base_dir,
    )
    io.write_parquet_metadata(catalog_base_dir)
    check_parquet_schema(
        os.path.join(catalog_base_dir, "_metadata"), basic_catalog_parquet_metadata
    )
    ## _common_metadata has 0 row groups
    check_parquet_schema(
        os.path.join(catalog_base_dir, "_common_metadata"),
        basic_catalog_parquet_metadata,
        0,
    )
    ## Re-write - should still have the same properties.
    io.write_parquet_metadata(catalog_base_dir)
    check_parquet_schema(
        os.path.join(catalog_base_dir, "_metadata"), basic_catalog_parquet_metadata
    )
    ## _common_metadata has 0 row groups
    check_parquet_schema(
        os.path.join(catalog_base_dir, "_common_metadata"),
        basic_catalog_parquet_metadata,
        0,
    )


def test_write_parquet_metadata_order1(
    tmp_path, small_sky_order1_dir, basic_catalog_parquet_metadata
):
    """Copy existing catalog and create new metadata files for it,
    using a catalog with multiple files."""
    temp_path = os.path.join(tmp_path, "catalog")
    shutil.copytree(
        small_sky_order1_dir,
        temp_path,
    )

    io.write_parquet_metadata(temp_path)
    ## 4 row groups for 4 partitioned parquet files
    check_parquet_schema(
        os.path.join(temp_path, "_metadata"),
        basic_catalog_parquet_metadata,
        4,
    )
    ## _common_metadata has 0 row groups
    check_parquet_schema(
        os.path.join(temp_path, "_common_metadata"),
        basic_catalog_parquet_metadata,
        0,
    )


def test_write_index_parquet_metadata(tmp_path):
    """Create an index-like catalog, and test metadata creation."""
    temp_path = os.path.join(tmp_path, "index")

    index_parquet_path = os.path.join(temp_path, "Parts=0", "part_000_of_001.parquet")
    os.makedirs(os.path.join(temp_path, "Parts=0"))
    basic_index = pd.DataFrame({"_hipscat_id": [4000, 4001], "ps1_objid": [700, 800]})
    basic_index.to_parquet(index_parquet_path)

    index_catalog_parquet_metadata = pa.schema(
        [
            pa.field("_hipscat_id", pa.int64()),
            pa.field("ps1_objid", pa.int64()),
        ]
    )

    io.write_parquet_metadata(temp_path)
    check_parquet_schema(
        os.path.join(tmp_path, "index", "_metadata"), index_catalog_parquet_metadata
    )
    ## _common_metadata has 0 row groups
    check_parquet_schema(
        os.path.join(tmp_path, "index", "_common_metadata"),
        index_catalog_parquet_metadata,
        0,
    )


def check_parquet_schema(file_name, expected_schema, expected_num_row_groups=1):
    """Check parquet schema against expectations"""
    assert os.path.exists(file_name), f"file not found [{file_name}]"

    single_metadata = pq.read_metadata(file_name)
    schema = single_metadata.schema.to_arrow_schema()

    assert len(schema) == len(
        expected_schema
    ), f"object list not the same size ({len(schema)} vs {len(expected_schema)})"

    npt.assert_array_equal(schema.names, expected_schema.names)

    assert schema.equals(expected_schema, check_metadata=False)

    parquet_file = pq.ParquetFile(file_name)
    assert parquet_file.metadata.num_row_groups == expected_num_row_groups

    for row_index in range(0, parquet_file.metadata.num_row_groups):
        row_md = parquet_file.metadata.row_group(row_index)
        for column_index in range(0, row_md.num_columns):
            column_metadata = row_md.column(column_index)
            assert column_metadata.file_path.endswith(".parquet")


def test_read_write_fits_point_map(tmp_path):
    """Check that we write and can read a FITS file for spatial distribution."""
    initial_histogram = hist.empty_histogram(1)
    filled_pixels = [51, 29, 51, 0]
    initial_histogram[44:] = filled_pixels[:]
    io.write_fits_map(tmp_path, initial_histogram)

    output_file = os.path.join(tmp_path, "point_map.fits")

    output = file_io.read_fits_image(output_file)
    npt.assert_array_equal(output, initial_histogram)<|MERGE_RESOLUTION|>--- conflicted
+++ resolved
@@ -11,13 +11,6 @@
 import pyarrow as pa
 import pyarrow.parquet as pq
 import pytest
-<<<<<<< HEAD
-
-import hipscat.io.write_metadata as io
-import hipscat.pixel_math as hist
-from hipscat.io import file_io
-=======
->>>>>>> e8eafea9
 from hipscat.pixel_math.healpix_pixel import HealpixPixel
 
 
@@ -61,12 +54,7 @@
         '    "total_rows": 10,',
         '    "epoch": "J2000",',
         '    "ra_column": "ra",',
-<<<<<<< HEAD
-        '    "dec_column": "dec",',
-        '    "total_rows": 131',
-=======
         '    "dec_column": "dec"',
->>>>>>> e8eafea9
         "}",
     ]
 
